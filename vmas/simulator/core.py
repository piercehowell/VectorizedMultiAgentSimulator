--- conflicted
+++ resolved
@@ -7,11 +7,7 @@
 import math
 import typing
 from abc import ABC, abstractmethod
-<<<<<<< HEAD
 from typing import Callable, List, Tuple, Union, Sequence
-=======
-from typing import Callable, List, Tuple, Dict
->>>>>>> 1cef76eb
 
 import torch
 from torch import Tensor
@@ -315,15 +311,10 @@
         super().__init__()
         # communication utterance
         self._c = None
-<<<<<<< HEAD
         # Agent force from actions
         self._force = None
         # Agent torque from actions
         self._torque = None
-=======
-        # capability state
-        self._capability = None
->>>>>>> 1cef76eb
 
     @property
     def c(self):
@@ -349,7 +340,6 @@
             self._batch_dim is not None and self._device is not None
         ), "First add an entity to the world before settings its capability state"
 
-<<<<<<< HEAD
     @property
     def force(self):
         return self._force
@@ -383,15 +373,6 @@
     @override(EntityState)
     def _reset(self, env_index: typing.Optional[int]):
         for attr in [self.c, self.force, self.torque]:
-=======
-        assert (
-            capability.shape[0] == self._batch_dim
-        ), f"Internal state must match batch dim, got {capability.shape[0]}, expected {self._batch_dim}"
-        self._capability = capability
-    @override(EntityState)
-    def _reset(self, env_index: typing.Optional[int]):
-        for attr in [self.c, self.capability]:
->>>>>>> 1cef76eb
             if attr is not None:
                 if env_index is None:
                     attr[:] = 0.0
@@ -405,7 +386,6 @@
             self.c = torch.zeros(
                 self.batch_dim, dim_c, device=self.device, dtype=torch.float32
             )
-<<<<<<< HEAD
         self.force = torch.zeros(
             self.batch_dim, dim_p, device=self.device, dtype=torch.float32
         )
@@ -413,14 +393,6 @@
             self.batch_dim, 1, device=self.device, dtype=torch.float32
         )
         super()._spawn(dim_c, dim_p)
-=======
-
-        if dim_capability > 0:
-            self.capability = torch.zeros(
-                self.batch_dim, dim_capability, device=self.device, dtype=torch.float
-            )
-        super()._spawn(dim_c, dim_p, dim_capability)
->>>>>>> 1cef76eb
 
 
 # action of an agent
